{
  "name": "aps-gui",
  "version": "1.3.10",
  "private": true,
  "description": "The GUI component of the APS workflow",
  "author": "Sindre Nistad <snis@equinor.com>",
  "scripts": {
    "build": "vue-cli-service build",
    "lint": "vue-cli-service lint",
    "serve:api": "make -C ../.. run-rms.uipy-mock",
    "serve:gui": "vue-cli-service serve --host=localhost --inspect",
    "test:e2e": "vue-cli-service test:e2e",
    "test:unit": "vue-cli-service test:unit"
  },
  "dependencies": {
    "@fortawesome/fontawesome-free": "^5.5.0",
    "@statnett/vue-plotly": "^0.3.2",
    "core-js": "^3.31.0",
    "flat": "^5.0.0",
    "hex-rgb": "^5.0.0",
    "lodash": "^4.17.11",
    "markdown-it": "^12.3.2",
    "markdown-it-footnote": "^3.0.2",
    "mathjs": "^9.0.0",
    "object-hash": "^2.0.1",
    "plotly.js-dist": "^1.39.2",
    "regenerator-runtime": "^0.13.3",
    "roboto-fontface": "*",
    "uuid": "^8.1.0",
    "v-tooltip": "^2.0.0-rc.33",
    "vue": "^2.6.2",
    "vue-async-computed": "^3.4.1",
    "vue-swatches": "^2.1.0",
    "vuelidate": "^0.7.4",
    "vuetify": "^2.6.10",
    "vuex": "^3.0.1",
    "xml-js": "^1.6.7",
    "yargs-parser": "^20.2.4"
  },
  "devDependencies": {
    "@types/flat": "^5.0.1",
    "@types/lodash": "^4.14.195",
    "@types/markdown-it": "^12.0.1",
    "@types/mathjs": "^9.3.0",
    "@types/object-hash": "^2.1.0",
    "@types/plotly.js": "^1.54.22",
    "@types/uuid": "^8.0.0",
    "@types/vuelidate": "^0.7.2",
    "@typescript-eslint/eslint-plugin": "^4.33.0",
    "@typescript-eslint/parser": "^4.33.0",
<<<<<<< HEAD
    "@vue/cli-plugin-babel": "^4.1.2",
    "@vue/cli-plugin-eslint": "^4.5.19",
    "@vue/cli-plugin-typescript": "^4.1.2",
=======
    "@vue/cli-plugin-babel": "^4.5.19",
    "@vue/cli-plugin-eslint": "^4.1.2",
    "@vue/cli-plugin-typescript": "^4.5.19",
>>>>>>> a8f1ddcb
    "@vue/cli-plugin-unit-jest": "^4.1.2",
    "@vue/cli-service": "^4.5.19",
    "@vue/eslint-config-standard": "^6.0.0",
    "@vue/eslint-config-typescript": "^7.0.0",
    "@vue/test-utils": "^1.3.6",
    "axios": "^0.27.2",
    "babel-core": "7.0.0-bridge.0",
    "babel-eslint": "^10.0.1",
    "babel-plugin-lodash": "^3.3.4",
    "babel-plugin-transform-imports": "^2.0.0",
    "bubleify": "^2.0.0",
    "deepmerge": "^4.2.2",
    "eslint": "^7.17.0",
    "eslint-plugin-import": "^2.27.5",
    "eslint-plugin-node": "^11.0.0",
    "eslint-plugin-promise": "^5.1.0",
    "eslint-plugin-security": "^1.4.0",
    "eslint-plugin-vuetify": "^1.0.0-beta.4",
    "fibers": "^5.0.0",
    "ify-loader": "^1.1.0",
    "improved-yarn-audit": "^3.0.0",
    "jest-webpack-resolver": "^0.3.0",
    "lint-staged": "^11.2.6",
    "lodash-webpack-plugin": "^0.11.5",
    "reflect-metadata": "^0.1.13",
    "sass": "^1.63.4",
    "sass-loader": "^10.1.1",
    "ts-custom-error": "^3.0.0",
    "typescript": "^4.0.2",
    "vue-async-computed-decorator": "^0.0.5",
    "vue-cli-plugin-vuetify": "^2.5.8",
    "vue-meta": "^2.3.1",
    "vue-property-decorator": "^9.0.0",
    "vue-template-compiler": "^2.5.16",
    "vuetify-loader": "^1.0.5"
  },
  "resolutions": {
    "@statnett/vue-plotly/plotly.js/glslify/minimist": "^1.2.6",
    "@statnett/vue-plotly/plotly.js/d3-interpolate/d3-color": "^3.1.0",
    "@vue/cli-service/ssri": "^8.0.1",
    "@vue/cli-service/terser-webpack-plugin/cacache/ssri": "^8.0.1",
    "@vue/cli-plugin-unit-jest/ts-jest/yargs-parser": "^20.2.4"
  },
  "postcss": {
    "plugins": {
      "autoprefixer": {}
    }
  },
  "browserslist": [
    "chrome >= 56"
  ],
  "jest": {
    "verbose": true,
    "testURL": "http://localhost/",
    "preset": "ts-jest/presets/js-with-ts",
    "moduleFileExtensions": [
      "js",
      "jsx",
      "json",
      "vue",
      "node",
      "ts",
      "tsx"
    ],
    "transform": {
      "^.+\\.vue$": "vue-jest",
      ".+\\.(css|styl|less|sass|scss|png|jpg|ttf|woff|woff2)$": "jest-transform-stub",
      "^.+\\.jsx?$": "babel-jest",
      "^.+\\.tsx?$": "ts-jest"
    },
    "resolver": "jest-webpack-resolver",
    "moduleNameMapper": {
      "^@/(.*)$": "<rootDir>/src/$1"
    },
    "testEnvironment": "node",
    "transformIgnorePatterns": [
      "node_modules/(?!@vue|(?!deck.gl)|ng-dynamic)"
    ],
    "snapshotSerializers": [
      "jest-serializer-vue"
    ],
    "testMatch": [
      "**/tests/unit/**/*.spec.(js|jsx|ts|tsx)|**/__tests__/*.(js|jsx|ts|tsx)",
      "<rootDir>/(tests/unit/**/*.spec.(js|jsx|ts|tsx)|**/__tests__/*.(js|jsx|ts|tsx))"
    ],
    "collectCoverage": true,
    "globals": {
      "ts-jest": {
        "babelConfig": false
      }
    }
  },
  "gitHooks": {
    "pre-commit": "lint-staged"
  },
  "jestWebpackResolver": {
    "webpackConfig": "./node_modules/@vue/cli-service/webpack.config.js"
  },
  "lint-staged": {
    "*.js": [
      "vue-cli-service lint"
    ],
    "*.vue": [
      "vue-cli-service lint"
    ]
  }
}<|MERGE_RESOLUTION|>--- conflicted
+++ resolved
@@ -48,15 +48,9 @@
     "@types/vuelidate": "^0.7.2",
     "@typescript-eslint/eslint-plugin": "^4.33.0",
     "@typescript-eslint/parser": "^4.33.0",
-<<<<<<< HEAD
-    "@vue/cli-plugin-babel": "^4.1.2",
+    "@vue/cli-plugin-babel": "^4.5.19",
     "@vue/cli-plugin-eslint": "^4.5.19",
-    "@vue/cli-plugin-typescript": "^4.1.2",
-=======
-    "@vue/cli-plugin-babel": "^4.5.19",
-    "@vue/cli-plugin-eslint": "^4.1.2",
     "@vue/cli-plugin-typescript": "^4.5.19",
->>>>>>> a8f1ddcb
     "@vue/cli-plugin-unit-jest": "^4.1.2",
     "@vue/cli-service": "^4.5.19",
     "@vue/eslint-config-standard": "^6.0.0",
