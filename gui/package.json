--- conflicted
+++ resolved
@@ -44,13 +44,8 @@
     "@types/mathjs": "^9.3.0",
     "@types/object-hash": "^2.1.0",
     "@types/plotly.js": "^1.54.22",
-<<<<<<< HEAD
     "@types/uuid": "^8.3.4",
-    "@types/vuelidate": "^0.7.2",
-=======
-    "@types/uuid": "^8.0.0",
     "@types/vuelidate": "^0.7.18",
->>>>>>> 4026e948
     "@typescript-eslint/eslint-plugin": "^4.33.0",
     "@typescript-eslint/parser": "^4.33.0",
     "@vue/cli-plugin-babel": "^4.5.19",
